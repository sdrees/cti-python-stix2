"""STIX 2.1 Common Data Types and Properties."""

from collections import OrderedDict

from ..custom import _custom_marking_builder
from ..exceptions import InvalidValueError
from ..markings import _MarkingsMixin
from ..markings.utils import check_tlp_marking
from ..properties import (
    BooleanProperty, DictionaryProperty, HashesProperty, IDProperty,
    IntegerProperty, ListProperty, Property, ReferenceProperty,
    SelectorProperty, StringProperty, TimestampProperty, TypeProperty,
)
from ..utils import NOW, _get_dict
from .base import _STIXBase21


<<<<<<< HEAD
class ExternalReference(_STIXBase21):
    # TODO: Add link
=======
class ExternalReference(_STIXBase):
>>>>>>> bbf0f81d
    """For more detailed information on this object's properties, see
    `the STIX 2.1 specification <https://docs.oasis-open.org/cti/stix/v2.1/cs01/stix-v2.1-cs01.html#_bajcvqteiard>`__.
    """

    _properties = OrderedDict([
        ('source_name', StringProperty(required=True)),
        ('description', StringProperty()),
        ('url', StringProperty()),
        ('hashes', HashesProperty(spec_version='2.1')),
        ('external_id', StringProperty()),
    ])

    # This is hash-algorithm-ov
    _LEGAL_HASHES = {
        "MD5", "SHA-1", "SHA-256", "SHA-512", "SHA3-256", "SHA3-512", "SSDEEP",
        "TLSH",
    }

    def _check_object_constraints(self):
        super(ExternalReference, self)._check_object_constraints()
        self._check_at_least_one_property(['description', 'external_id', 'url'])

        if "hashes" in self:
            if any(
                hash_ not in self._LEGAL_HASHES
                for hash_ in self["hashes"]
            ):
                raise InvalidValueError(
                    ExternalReference, "hashes",
                    "Hash algorithm names must be members of hash-algorithm-ov",
                )


<<<<<<< HEAD
class KillChainPhase(_STIXBase21):
    # TODO: Add link
=======
class KillChainPhase(_STIXBase):
>>>>>>> bbf0f81d
    """For more detailed information on this object's properties, see
    `the STIX 2.1 specification <https://docs.oasis-open.org/cti/stix/v2.1/cs01/stix-v2.1-cs01.html#_i4tjv75ce50h>`__.
    """

    _properties = OrderedDict([
        ('kill_chain_name', StringProperty(required=True)),
        ('phase_name', StringProperty(required=True)),
    ])


<<<<<<< HEAD
class GranularMarking(_STIXBase21):
    # TODO: Add link
=======
class GranularMarking(_STIXBase):
>>>>>>> bbf0f81d
    """For more detailed information on this object's properties, see
    `the STIX 2.1 specification <https://docs.oasis-open.org/cti/stix/v2.1/cs01/stix-v2.1-cs01.html#_robezi5egfdr>`__.
    """

    _properties = OrderedDict([
        ('lang', StringProperty()),
        ('marking_ref', ReferenceProperty(valid_types='marking-definition', spec_version='2.1')),
        ('selectors', ListProperty(SelectorProperty, required=True)),
    ])

    def _check_object_constraints(self):
        super(GranularMarking, self)._check_object_constraints()
        self._check_at_least_one_property(['lang', 'marking_ref'])


<<<<<<< HEAD
class LanguageContent(_STIXBase21):
    # TODO: Add link
=======
class LanguageContent(_STIXBase):
>>>>>>> bbf0f81d
    """For more detailed information on this object's properties, see
    `the STIX 2.1 specification <https://docs.oasis-open.org/cti/stix/v2.1/cs01/stix-v2.1-cs01.html#_nfwr8z9ax2bi>`__.
    """

    _type = 'language-content'
    _properties = OrderedDict([
        ('type', TypeProperty(_type, spec_version='2.1')),
        ('spec_version', StringProperty(fixed='2.1')),
        ('id', IDProperty(_type, spec_version='2.1')),
        ('created_by_ref', ReferenceProperty(valid_types='identity', spec_version='2.1')),
        ('created', TimestampProperty(default=lambda: NOW, precision='millisecond')),
        ('modified', TimestampProperty(default=lambda: NOW, precision='millisecond')),
        ('object_ref', ReferenceProperty(valid_types=["SCO", "SDO", "SRO"], spec_version='2.1', required=True)),
        # TODO: 'object_modified' it MUST be an exact match for the modified time of the STIX Object (SRO or SDO) being referenced.
        ('object_modified', TimestampProperty(precision='millisecond')),
        # TODO: 'contents' https://docs.google.com/document/d/1ShNq4c3e1CkfANmD9O--mdZ5H0O_GLnjN28a_yrEaco/edit#heading=h.cfz5hcantmvx
        ('contents', DictionaryProperty(spec_version='2.1', required=True)),
        ('revoked', BooleanProperty()),
        ('labels', ListProperty(StringProperty)),
        ('confidence', IntegerProperty()),
        ('external_references', ListProperty(ExternalReference)),
        ('object_marking_refs', ListProperty(ReferenceProperty(valid_types='marking-definition', spec_version='2.1'))),
        ('granular_markings', ListProperty(GranularMarking)),
    ])


<<<<<<< HEAD
class TLPMarking(_STIXBase21):
    # TODO: Add link
=======
class TLPMarking(_STIXBase):
>>>>>>> bbf0f81d
    """For more detailed information on this object's properties, see
    `the STIX 2.1 specification <https://docs.oasis-open.org/cti/stix/v2.1/cs01/stix-v2.1-cs01.html#_yd3ar14ekwrs>`__.
    """

    _type = 'tlp'
    _properties = OrderedDict([
        ('tlp', StringProperty(required=True)),
    ])


<<<<<<< HEAD
class StatementMarking(_STIXBase21):
    # TODO: Add link
=======
class StatementMarking(_STIXBase):
>>>>>>> bbf0f81d
    """For more detailed information on this object's properties, see
    `the STIX 2.1 specification <https://docs.oasis-open.org/cti/stix/v2.1/cs01/stix-v2.1-cs01.html#_3ru8r05saera>`__.
    """

    _type = 'statement'
    _properties = OrderedDict([
        ('statement', StringProperty(required=True)),
    ])

    def __init__(self, statement=None, **kwargs):
        # Allow statement as positional args.
        if statement and not kwargs.get('statement'):
            kwargs['statement'] = statement

        super(StatementMarking, self).__init__(**kwargs)


class MarkingProperty(Property):
    """Represent the marking objects in the ``definition`` property of
    marking-definition objects.
    """

    def clean(self, value):
        if type(value) in OBJ_MAP_MARKING.values():
            return value
        else:
            raise ValueError("must be a Statement, TLP Marking or a registered marking.")


<<<<<<< HEAD
class MarkingDefinition(_STIXBase21, _MarkingsMixin):
    # TODO: Add link
=======
class MarkingDefinition(_STIXBase, _MarkingsMixin):
>>>>>>> bbf0f81d
    """For more detailed information on this object's properties, see
    `the STIX 2.1 specification <https://docs.oasis-open.org/cti/stix/v2.1/cs01/stix-v2.1-cs01.html#_hr5vgqxjk7ns>`__.
    """

    _type = 'marking-definition'
    _properties = OrderedDict([
        ('type', TypeProperty(_type, spec_version='2.1')),
        ('spec_version', StringProperty(fixed='2.1')),
        ('id', IDProperty(_type)),
        ('created_by_ref', ReferenceProperty(valid_types='identity', spec_version='2.1')),
        ('created', TimestampProperty(default=lambda: NOW, precision='millisecond')),
        ('external_references', ListProperty(ExternalReference)),
        ('object_marking_refs', ListProperty(ReferenceProperty(valid_types='marking-definition', spec_version='2.1'))),
        ('granular_markings', ListProperty(GranularMarking)),
        ('definition_type', StringProperty(required=True)),
        ('name', StringProperty()),
        ('definition', MarkingProperty(required=True)),
    ])

    def __init__(self, **kwargs):
        if set(('definition_type', 'definition')).issubset(kwargs.keys()):
            # Create correct marking type object
            try:
                marking_type = OBJ_MAP_MARKING[kwargs['definition_type']]
            except KeyError:
                raise ValueError("definition_type must be a valid marking type")

            if not isinstance(kwargs['definition'], marking_type):
                defn = _get_dict(kwargs['definition'])
                kwargs['definition'] = marking_type(**defn)

        super(MarkingDefinition, self).__init__(**kwargs)

    def _check_object_constraints(self):
        super(MarkingDefinition, self)._check_object_constraints()
        check_tlp_marking(self, '2.1')

    def serialize(self, pretty=False, include_optional_defaults=False, **kwargs):
        check_tlp_marking(self, '2.1')
        return super(MarkingDefinition, self).serialize(pretty, include_optional_defaults, **kwargs)


OBJ_MAP_MARKING = {
    'tlp': TLPMarking,
    'statement': StatementMarking,
}


def CustomMarking(type='x-custom-marking', properties=None):
    """Custom STIX Marking decorator.

    Example:
        >>> from stix2.v21 import CustomMarking
        >>> from stix2.properties import IntegerProperty, StringProperty
        >>> @CustomMarking('x-custom-marking', [
        ...     ('property1', StringProperty(required=True)),
        ...     ('property2', IntegerProperty()),
        ... ])
        ... class MyNewMarkingObjectType():
        ...     pass

    """
    def wrapper(cls):
        return _custom_marking_builder(cls, type, properties, '2.1', _STIXBase21)
    return wrapper


# TODO: don't allow the creation of any other TLPMarkings than the ones below

TLP_WHITE = MarkingDefinition(
    id='marking-definition--613f2e26-407d-48c7-9eca-b8e91df99dc9',
    created='2017-01-20T00:00:00.000Z',
    definition_type='tlp',
    name='TLP:WHITE',
    definition=TLPMarking(tlp='white'),
)

TLP_GREEN = MarkingDefinition(
    id='marking-definition--34098fce-860f-48ae-8e50-ebd3cc5e41da',
    created='2017-01-20T00:00:00.000Z',
    definition_type='tlp',
    name='TLP:GREEN',
    definition=TLPMarking(tlp='green'),
)

TLP_AMBER = MarkingDefinition(
    id='marking-definition--f88d31f6-486f-44da-b317-01333bde0b82',
    created='2017-01-20T00:00:00.000Z',
    definition_type='tlp',
    name='TLP:AMBER',
    definition=TLPMarking(tlp='amber'),
)

TLP_RED = MarkingDefinition(
    id='marking-definition--5e57c739-391a-4eb3-b6be-7d15ca92d5ed',
    created='2017-01-20T00:00:00.000Z',
    definition_type='tlp',
    name='TLP:RED',
    definition=TLPMarking(tlp='red'),
)<|MERGE_RESOLUTION|>--- conflicted
+++ resolved
@@ -15,12 +15,7 @@
 from .base import _STIXBase21
 
 
-<<<<<<< HEAD
 class ExternalReference(_STIXBase21):
-    # TODO: Add link
-=======
-class ExternalReference(_STIXBase):
->>>>>>> bbf0f81d
     """For more detailed information on this object's properties, see
     `the STIX 2.1 specification <https://docs.oasis-open.org/cti/stix/v2.1/cs01/stix-v2.1-cs01.html#_bajcvqteiard>`__.
     """
@@ -54,12 +49,7 @@
                 )
 
 
-<<<<<<< HEAD
 class KillChainPhase(_STIXBase21):
-    # TODO: Add link
-=======
-class KillChainPhase(_STIXBase):
->>>>>>> bbf0f81d
     """For more detailed information on this object's properties, see
     `the STIX 2.1 specification <https://docs.oasis-open.org/cti/stix/v2.1/cs01/stix-v2.1-cs01.html#_i4tjv75ce50h>`__.
     """
@@ -70,12 +60,7 @@
     ])
 
 
-<<<<<<< HEAD
 class GranularMarking(_STIXBase21):
-    # TODO: Add link
-=======
-class GranularMarking(_STIXBase):
->>>>>>> bbf0f81d
     """For more detailed information on this object's properties, see
     `the STIX 2.1 specification <https://docs.oasis-open.org/cti/stix/v2.1/cs01/stix-v2.1-cs01.html#_robezi5egfdr>`__.
     """
@@ -91,12 +76,7 @@
         self._check_at_least_one_property(['lang', 'marking_ref'])
 
 
-<<<<<<< HEAD
 class LanguageContent(_STIXBase21):
-    # TODO: Add link
-=======
-class LanguageContent(_STIXBase):
->>>>>>> bbf0f81d
     """For more detailed information on this object's properties, see
     `the STIX 2.1 specification <https://docs.oasis-open.org/cti/stix/v2.1/cs01/stix-v2.1-cs01.html#_nfwr8z9ax2bi>`__.
     """
@@ -123,12 +103,7 @@
     ])
 
 
-<<<<<<< HEAD
 class TLPMarking(_STIXBase21):
-    # TODO: Add link
-=======
-class TLPMarking(_STIXBase):
->>>>>>> bbf0f81d
     """For more detailed information on this object's properties, see
     `the STIX 2.1 specification <https://docs.oasis-open.org/cti/stix/v2.1/cs01/stix-v2.1-cs01.html#_yd3ar14ekwrs>`__.
     """
@@ -139,12 +114,7 @@
     ])
 
 
-<<<<<<< HEAD
 class StatementMarking(_STIXBase21):
-    # TODO: Add link
-=======
-class StatementMarking(_STIXBase):
->>>>>>> bbf0f81d
     """For more detailed information on this object's properties, see
     `the STIX 2.1 specification <https://docs.oasis-open.org/cti/stix/v2.1/cs01/stix-v2.1-cs01.html#_3ru8r05saera>`__.
     """
@@ -174,12 +144,7 @@
             raise ValueError("must be a Statement, TLP Marking or a registered marking.")
 
 
-<<<<<<< HEAD
 class MarkingDefinition(_STIXBase21, _MarkingsMixin):
-    # TODO: Add link
-=======
-class MarkingDefinition(_STIXBase, _MarkingsMixin):
->>>>>>> bbf0f81d
     """For more detailed information on this object's properties, see
     `the STIX 2.1 specification <https://docs.oasis-open.org/cti/stix/v2.1/cs01/stix-v2.1-cs01.html#_hr5vgqxjk7ns>`__.
     """
