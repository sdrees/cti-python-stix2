"""STIX 2.1 Cyber Observable Objects.

Embedded observable object types, such as Email MIME Component, which is
embedded in Email Message objects, inherit from ``_STIXBase21`` instead of
_Observable and do not have a ``_type`` attribute.
"""

from collections import OrderedDict
import itertools

from ..custom import _custom_extension_builder, _custom_observable_builder
from ..exceptions import AtLeastOnePropertyError, DependentPropertiesError
from ..properties import (
    BinaryProperty, BooleanProperty, DictionaryProperty,
    EmbeddedObjectProperty, EnumProperty, ExtensionsProperty, FloatProperty,
    HashesProperty, HexProperty, IDProperty, IntegerProperty, ListProperty,
    ReferenceProperty, StringProperty, TimestampProperty, TypeProperty,
)
from .base import _Extension, _Observable, _STIXBase21
from .common import GranularMarking


class Artifact(_Observable):
    """For more detailed information on this object's properties, see
    `the STIX 2.1 specification <https://docs.oasis-open.org/cti/stix/v2.1/cs01/stix-v2.1-cs01.html#_rqwyxo6gp7cv>`__.
    """

    _type = 'artifact'
    _properties = OrderedDict([
        ('type', TypeProperty(_type, spec_version='2.1')),
        ('spec_version', StringProperty(fixed='2.1')),
        ('id', IDProperty(_type, spec_version='2.1')),
        ('mime_type', StringProperty()),
        ('payload_bin', BinaryProperty()),
        ('url', StringProperty()),
        ('hashes', HashesProperty(spec_version='2.1')),
        ('encryption_algorithm', StringProperty()),
        ('decryption_key', StringProperty()),
        ('object_marking_refs', ListProperty(ReferenceProperty(valid_types='marking-definition', spec_version='2.1'))),
        ('granular_markings', ListProperty(GranularMarking)),
        ('defanged', BooleanProperty(default=lambda: False)),
        ('extensions', ExtensionsProperty(spec_version='2.1', enclosing_type=_type)),
    ])
    _id_contributing_properties = ["hashes", "payload_bin"]

    def _check_object_constraints(self):
        super(Artifact, self)._check_object_constraints()
        self._check_mutually_exclusive_properties(['payload_bin', 'url'])
        self._check_properties_dependency(['hashes'], ['url'])


class AutonomousSystem(_Observable):
    """For more detailed information on this object's properties, see
    `the STIX 2.1 specification <https://docs.oasis-open.org/cti/stix/v2.1/cs01/stix-v2.1-cs01.html#_bxebwa6l91fb>`__.
    """

    _type = 'autonomous-system'
    _properties = OrderedDict([
        ('type', TypeProperty(_type, spec_version='2.1')),
        ('spec_version', StringProperty(fixed='2.1')),
        ('id', IDProperty(_type, spec_version='2.1')),
        ('number', IntegerProperty(required=True)),
        ('name', StringProperty()),
        ('rir', StringProperty()),
        ('object_marking_refs', ListProperty(ReferenceProperty(valid_types='marking-definition', spec_version='2.1'))),
        ('granular_markings', ListProperty(GranularMarking)),
        ('defanged', BooleanProperty(default=lambda: False)),
        ('extensions', ExtensionsProperty(spec_version='2.1', enclosing_type=_type)),
    ])
    _id_contributing_properties = ["number"]


class Directory(_Observable):
    """For more detailed information on this object's properties, see
    `the STIX 2.1 specification <https://docs.oasis-open.org/cti/stix/v2.1/cs01/stix-v2.1-cs01.html#_vhpkn06q7fvl>`__.
    """

    _type = 'directory'
    _properties = OrderedDict([
        ('type', TypeProperty(_type, spec_version='2.1')),
        ('spec_version', StringProperty(fixed='2.1')),
        ('id', IDProperty(_type, spec_version='2.1')),
        ('path', StringProperty(required=True)),
        ('path_enc', StringProperty()),
        # these are not the created/modified timestamps of the object itself
        ('ctime', TimestampProperty()),
        ('mtime', TimestampProperty()),
        ('atime', TimestampProperty()),
        ('contains_refs', ListProperty(ReferenceProperty(valid_types=['file', 'directory'], spec_version='2.1'))),
        ('object_marking_refs', ListProperty(ReferenceProperty(valid_types='marking-definition', spec_version='2.1'))),
        ('granular_markings', ListProperty(GranularMarking)),
        ('defanged', BooleanProperty(default=lambda: False)),
        ('extensions', ExtensionsProperty(spec_version='2.1', enclosing_type=_type)),
    ])
    _id_contributing_properties = ["path"]


class DomainName(_Observable):
    """For more detailed information on this object's properties, see
    `the STIX 2.1 specification <https://docs.oasis-open.org/cti/stix/v2.1/cs01/stix-v2.1-cs01.html#_i2zf5h7vnrd9>`__.
    """

    _type = 'domain-name'
    _properties = OrderedDict([
        ('type', TypeProperty(_type, spec_version='2.1')),
        ('spec_version', StringProperty(fixed='2.1')),
        ('id', IDProperty(_type, spec_version='2.1')),
        ('value', StringProperty(required=True)),
        ('resolves_to_refs', ListProperty(ReferenceProperty(valid_types=['ipv4-addr', 'ipv6-addr', 'domain-name'], spec_version='2.1'))),
        ('object_marking_refs', ListProperty(ReferenceProperty(valid_types='marking-definition', spec_version='2.1'))),
        ('granular_markings', ListProperty(GranularMarking)),
        ('defanged', BooleanProperty(default=lambda: False)),
        ('extensions', ExtensionsProperty(spec_version='2.1', enclosing_type=_type)),
    ])
    _id_contributing_properties = ["value"]


class EmailAddress(_Observable):
    """For more detailed information on this object's properties, see
    `the STIX 2.1 specification <https://docs.oasis-open.org/cti/stix/v2.1/cs01/stix-v2.1-cs01.html#_am7srelb9c14>`__.
    """

    _type = 'email-addr'
    _properties = OrderedDict([
        ('type', TypeProperty(_type, spec_version='2.1')),
        ('spec_version', StringProperty(fixed='2.1')),
        ('id', IDProperty(_type, spec_version='2.1')),
        ('value', StringProperty(required=True)),
        ('display_name', StringProperty()),
        ('belongs_to_ref', ReferenceProperty(valid_types='user-account', spec_version='2.1')),
        ('object_marking_refs', ListProperty(ReferenceProperty(valid_types='marking-definition', spec_version='2.1'))),
        ('granular_markings', ListProperty(GranularMarking)),
        ('defanged', BooleanProperty(default=lambda: False)),
        ('extensions', ExtensionsProperty(spec_version='2.1', enclosing_type=_type)),
    ])
    _id_contributing_properties = ["value"]


class EmailMIMEComponent(_STIXBase21):
    """For more detailed information on this object's properties, see
    `the STIX 2.1 specification <https://docs.oasis-open.org/cti/stix/v2.1/cs01/stix-v2.1-cs01.html#_kzv52qqc0xw1>`__.
    """

    _properties = OrderedDict([
        ('body', StringProperty()),
        ('body_raw_ref', ReferenceProperty(valid_types=['artifact', 'file'], spec_version="2.1")),
        ('content_type', StringProperty()),
        ('content_disposition', StringProperty()),
    ])

    def _check_object_constraints(self):
        super(EmailMIMEComponent, self)._check_object_constraints()
        self._check_at_least_one_property(['body', 'body_raw_ref'])


class EmailMessage(_Observable):
    """For more detailed information on this object's properties, see
    `the STIX 2.1 specification <https://docs.oasis-open.org/cti/stix/v2.1/cs01/stix-v2.1-cs01.html#_loz634bn09om>`__.
    """

    _type = 'email-message'
    _properties = OrderedDict([
        ('type', TypeProperty(_type, spec_version='2.1')),
        ('spec_version', StringProperty(fixed='2.1')),
        ('id', IDProperty(_type, spec_version='2.1')),
        ('is_multipart', BooleanProperty(required=True)),
        ('date', TimestampProperty()),
        ('content_type', StringProperty()),
        ('from_ref', ReferenceProperty(valid_types='email-addr', spec_version='2.1')),
        ('sender_ref', ReferenceProperty(valid_types='email-addr', spec_version='2.1')),
        ('to_refs', ListProperty(ReferenceProperty(valid_types='email-addr', spec_version='2.1'))),
        ('cc_refs', ListProperty(ReferenceProperty(valid_types='email-addr', spec_version='2.1'))),
        ('bcc_refs', ListProperty(ReferenceProperty(valid_types='email-addr', spec_version='2.1'))),
        ('message_id', StringProperty()),
        ('subject', StringProperty()),
        ('received_lines', ListProperty(StringProperty)),
        ('additional_header_fields', DictionaryProperty(spec_version='2.1')),
        ('body', StringProperty()),
        ('body_multipart', ListProperty(EmbeddedObjectProperty(type=EmailMIMEComponent))),
        ('raw_email_ref', ReferenceProperty(valid_types='artifact', spec_version='2.1')),
        ('object_marking_refs', ListProperty(ReferenceProperty(valid_types='marking-definition', spec_version='2.1'))),
        ('granular_markings', ListProperty(GranularMarking)),
        ('defanged', BooleanProperty(default=lambda: False)),
        ('extensions', ExtensionsProperty(spec_version='2.1', enclosing_type=_type)),
    ])
    _id_contributing_properties = ["from_ref", "subject", "body"]

    def _check_object_constraints(self):
        super(EmailMessage, self)._check_object_constraints()
        self._check_properties_dependency(['is_multipart'], ['body_multipart'])
        if self.get('is_multipart') is True and self.get('body'):
            # 'body' MAY only be used if is_multipart is false.
            raise DependentPropertiesError(self.__class__, [('is_multipart', 'body')])


class ArchiveExt(_Extension):
    """For more detailed information on this object's properties, see
    `the STIX 2.1 specification <https://docs.oasis-open.org/cti/stix/v2.1/cs01/stix-v2.1-cs01.html#_mm25z9wuw4tr>`__.
    """

    _type = 'archive-ext'
    _properties = OrderedDict([
        ('contains_refs', ListProperty(ReferenceProperty(valid_types=['file', 'directory'], spec_version="2.1"), required=True)),
        ('comment', StringProperty()),
    ])


class AlternateDataStream(_STIXBase21):
    """For more detailed information on this object's properties, see
    `the STIX 2.1 specification <https://docs.oasis-open.org/cti/stix/v2.1/cs01/stix-v2.1-cs01.html#_nbqgazg6fsma>`__.
    """

    _properties = OrderedDict([
        ('name', StringProperty(required=True)),
        ('hashes', HashesProperty(spec_version='2.1')),
        ('size', IntegerProperty()),
    ])


class NTFSExt(_Extension):
    """For more detailed information on this object's properties, see
    `the STIX 2.1 specification <https://docs.oasis-open.org/cti/stix/v2.1/cs01/stix-v2.1-cs01.html#_tb77nk1g3y6f>`__.
    """

    _type = 'ntfs-ext'
    _properties = OrderedDict([
        ('sid', StringProperty()),
        ('alternate_data_streams', ListProperty(EmbeddedObjectProperty(type=AlternateDataStream))),
    ])


class PDFExt(_Extension):
    """For more detailed information on this object's properties, see
    `the STIX 2.1 specification <https://docs.oasis-open.org/cti/stix/v2.1/cs01/stix-v2.1-cs01.html#_30hzxqrmkg8w>`__.
    """

    _type = 'pdf-ext'
    _properties = OrderedDict([
        ('version', StringProperty()),
        ('is_optimized', BooleanProperty()),
        ('document_info_dict', DictionaryProperty(spec_version='2.1')),
        ('pdfid0', StringProperty()),
        ('pdfid1', StringProperty()),
    ])


class RasterImageExt(_Extension):
    """For more detailed information on this object's properties, see
    `the STIX 2.1 specification <https://docs.oasis-open.org/cti/stix/v2.1/cs01/stix-v2.1-cs01.html#_20mnz0u5ppxr>`__.
    """

    _type = 'raster-image-ext'
    _properties = OrderedDict([
        ('image_height', IntegerProperty()),
        ('image_width', IntegerProperty()),
        ('bits_per_pixel', IntegerProperty()),
        ('exif_tags', DictionaryProperty(spec_version='2.1')),
    ])


class WindowsPEOptionalHeaderType(_STIXBase21):
    """For more detailed information on this object's properties, see
    `the STIX 2.1 specification <https://docs.oasis-open.org/cti/stix/v2.1/cs01/stix-v2.1-cs01.html#_wyp5qdc2wugy>`__.
    """

    _properties = OrderedDict([
        ('magic_hex', HexProperty()),
        ('major_linker_version', IntegerProperty()),
        ('minor_linker_version', IntegerProperty()),
        ('size_of_code', IntegerProperty(min=0)),
        ('size_of_initialized_data', IntegerProperty(min=0)),
        ('size_of_uninitialized_data', IntegerProperty(min=0)),
        ('address_of_entry_point', IntegerProperty()),
        ('base_of_code', IntegerProperty()),
        ('base_of_data', IntegerProperty()),
        ('image_base', IntegerProperty()),
        ('section_alignment', IntegerProperty()),
        ('file_alignment', IntegerProperty()),
        ('major_os_version', IntegerProperty()),
        ('minor_os_version', IntegerProperty()),
        ('major_image_version', IntegerProperty()),
        ('minor_image_version', IntegerProperty()),
        ('major_subsystem_version', IntegerProperty()),
        ('minor_subsystem_version', IntegerProperty()),
        ('win32_version_value_hex', HexProperty()),
        ('size_of_image', IntegerProperty(min=0)),
        ('size_of_headers', IntegerProperty(min=0)),
        ('checksum_hex', HexProperty()),
        ('subsystem_hex', HexProperty()),
        ('dll_characteristics_hex', HexProperty()),
        ('size_of_stack_reserve', IntegerProperty(min=0)),
        ('size_of_stack_commit', IntegerProperty(min=0)),
        ('size_of_heap_reserve', IntegerProperty()),
        ('size_of_heap_commit', IntegerProperty()),
        ('loader_flags_hex', HexProperty()),
        ('number_of_rva_and_sizes', IntegerProperty()),
        ('hashes', HashesProperty(spec_version='2.1')),
    ])

    def _check_object_constraints(self):
        super(WindowsPEOptionalHeaderType, self)._check_object_constraints()
        self._check_at_least_one_property()


class WindowsPESection(_STIXBase21):
    """For more detailed information on this object's properties, see
    `the STIX 2.1 specification <https://docs.oasis-open.org/cti/stix/v2.1/cs01/stix-v2.1-cs01.html#_wiqw87xsov3t>`__.
    """

    _properties = OrderedDict([
        ('name', StringProperty(required=True)),
        ('size', IntegerProperty(min=0)),
        ('entropy', FloatProperty()),
        ('hashes', HashesProperty(spec_version='2.1')),
    ])


class WindowsPEBinaryExt(_Extension):
    """For more detailed information on this object's properties, see
    `the STIX 2.1 specification <https://docs.oasis-open.org/cti/stix/v2.1/cs01/stix-v2.1-cs01.html#_5f9bgdmj91h5>`__.
    """

    _type = 'windows-pebinary-ext'
    _properties = OrderedDict([
        ('pe_type', StringProperty(required=True)),  # open_vocab
        ('imphash', StringProperty()),
        ('machine_hex', HexProperty()),
        ('number_of_sections', IntegerProperty(min=0)),
        ('time_date_stamp', TimestampProperty(precision='second')),
        ('pointer_to_symbol_table_hex', HexProperty()),
        ('number_of_symbols', IntegerProperty(min=0)),
        ('size_of_optional_header', IntegerProperty(min=0)),
        ('characteristics_hex', HexProperty()),
        ('file_header_hashes', HashesProperty(spec_version='2.1')),
        ('optional_header', EmbeddedObjectProperty(type=WindowsPEOptionalHeaderType)),
        ('sections', ListProperty(EmbeddedObjectProperty(type=WindowsPESection))),
    ])


class File(_Observable):
    """For more detailed information on this object's properties, see
    `the STIX 2.1 specification <https://docs.oasis-open.org/cti/stix/v2.1/cs01/stix-v2.1-cs01.html#_vq03pryd7u32>`__.
    """

    _type = 'file'
    _properties = OrderedDict([
        ('type', TypeProperty(_type, spec_version='2.1')),
        ('spec_version', StringProperty(fixed='2.1')),
        ('id', IDProperty(_type, spec_version='2.1')),
        ('hashes', HashesProperty(spec_version='2.1')),
        ('size', IntegerProperty(min=0)),
        ('name', StringProperty()),
        ('name_enc', StringProperty()),
        ('magic_number_hex', HexProperty()),
        ('mime_type', StringProperty()),
        ('ctime', TimestampProperty()),
        ('mtime', TimestampProperty()),
        ('atime', TimestampProperty()),
        ('parent_directory_ref', ReferenceProperty(valid_types='directory', spec_version='2.1')),
        ('contains_refs', ListProperty(ReferenceProperty(valid_types=["SCO"], spec_version='2.1'))),
        ('content_ref', ReferenceProperty(valid_types='artifact', spec_version='2.1')),
        ('object_marking_refs', ListProperty(ReferenceProperty(valid_types='marking-definition', spec_version='2.1'))),
        ('granular_markings', ListProperty(GranularMarking)),
        ('defanged', BooleanProperty(default=lambda: False)),
        ('extensions', ExtensionsProperty(spec_version='2.1', enclosing_type=_type)),
    ])
    _id_contributing_properties = ["hashes", "name", "parent_directory_ref", "extensions"]

    def _check_object_constraints(self):
        super(File, self)._check_object_constraints()
        self._check_at_least_one_property(['hashes', 'name'])


class IPv4Address(_Observable):
    """For more detailed information on this object's properties, see
    `the STIX 2.1 specification <https://docs.oasis-open.org/cti/stix/v2.1/cs01/stix-v2.1-cs01.html#_ta83c412bfsc>`__.
    """

    _type = 'ipv4-addr'
    _properties = OrderedDict([
        ('type', TypeProperty(_type, spec_version='2.1')),
        ('spec_version', StringProperty(fixed='2.1')),
        ('id', IDProperty(_type, spec_version='2.1')),
        ('value', StringProperty(required=True)),
        ('resolves_to_refs', ListProperty(ReferenceProperty(valid_types='mac-addr', spec_version='2.1'))),
        ('belongs_to_refs', ListProperty(ReferenceProperty(valid_types='autonomous-system', spec_version='2.1'))),
        ('object_marking_refs', ListProperty(ReferenceProperty(valid_types='marking-definition', spec_version='2.1'))),
        ('granular_markings', ListProperty(GranularMarking)),
        ('defanged', BooleanProperty(default=lambda: False)),
        ('extensions', ExtensionsProperty(spec_version='2.1', enclosing_type=_type)),
    ])
    _id_contributing_properties = ["value"]


class IPv6Address(_Observable):
    """For more detailed information on this object's properties, see
    `the STIX 2.1 specification <https://docs.oasis-open.org/cti/stix/v2.1/cs01/stix-v2.1-cs01.html#_f76hsv2pvwwq>`__.
    """

    _type = 'ipv6-addr'
    _properties = OrderedDict([
        ('type', TypeProperty(_type, spec_version='2.1')),
        ('spec_version', StringProperty(fixed='2.1')),
        ('id', IDProperty(_type, spec_version='2.1')),
        ('value', StringProperty(required=True)),
        ('resolves_to_refs', ListProperty(ReferenceProperty(valid_types='mac-addr', spec_version='2.1'))),
        ('belongs_to_refs', ListProperty(ReferenceProperty(valid_types='autonomous-system', spec_version='2.1'))),
        ('object_marking_refs', ListProperty(ReferenceProperty(valid_types='marking-definition', spec_version='2.1'))),
        ('granular_markings', ListProperty(GranularMarking)),
        ('defanged', BooleanProperty(default=lambda: False)),
        ('extensions', ExtensionsProperty(spec_version='2.1', enclosing_type=_type)),
    ])
    _id_contributing_properties = ["value"]


class MACAddress(_Observable):
    """For more detailed information on this object's properties, see
    `the STIX 2.1 specification <https://docs.oasis-open.org/cti/stix/v2.1/cs01/stix-v2.1-cs01.html#_6lhrrdef8852>`__.
    """

    _type = 'mac-addr'
    _properties = OrderedDict([
        ('type', TypeProperty(_type, spec_version='2.1')),
        ('spec_version', StringProperty(fixed='2.1')),
        ('id', IDProperty(_type, spec_version='2.1')),
        ('value', StringProperty(required=True)),
        ('object_marking_refs', ListProperty(ReferenceProperty(valid_types='marking-definition', spec_version='2.1'))),
        ('granular_markings', ListProperty(GranularMarking)),
        ('defanged', BooleanProperty(default=lambda: False)),
        ('extensions', ExtensionsProperty(spec_version='2.1', enclosing_type=_type)),
    ])
    _id_contributing_properties = ["value"]


class Mutex(_Observable):
    """For more detailed information on this object's properties, see
    `the STIX 2.1 specification <https://docs.oasis-open.org/cti/stix/v2.1/cs01/stix-v2.1-cs01.html#_u65ia5eoc7cv>`__.
    """

    _type = 'mutex'
    _properties = OrderedDict([
        ('type', TypeProperty(_type, spec_version='2.1')),
        ('spec_version', StringProperty(fixed='2.1')),
        ('id', IDProperty(_type, spec_version='2.1')),
        ('name', StringProperty(required=True)),
        ('object_marking_refs', ListProperty(ReferenceProperty(valid_types='marking-definition', spec_version='2.1'))),
        ('granular_markings', ListProperty(GranularMarking)),
        ('defanged', BooleanProperty(default=lambda: False)),
        ('extensions', ExtensionsProperty(spec_version='2.1', enclosing_type=_type)),
    ])
    _id_contributing_properties = ["name"]


class HTTPRequestExt(_Extension):
    """For more detailed information on this object's properties, see
    `the STIX 2.1 specification <https://docs.oasis-open.org/cti/stix/v2.1/cs01/stix-v2.1-cs01.html#_60k6dn28qicj>`__.
    """

    _type = 'http-request-ext'
    _properties = OrderedDict([
        ('request_method', StringProperty(required=True)),
        ('request_value', StringProperty(required=True)),
        ('request_version', StringProperty()),
        ('request_header', DictionaryProperty(spec_version='2.1')),
        ('message_body_length', IntegerProperty()),
        ('message_body_data_ref', ReferenceProperty(valid_types='artifact', spec_version="2.1")),
    ])


class ICMPExt(_Extension):
    # TODO: Add link
    """For more detailed information on this object's properties, see
    `the STIX 2.1 specification <https://docs.oasis-open.org/cti/stix/v2.1/cs01/stix-v2.1-cs01.html#_3g6wds21zwzl>`__.
    """

    _type = 'icmp-ext'
    _properties = OrderedDict([
        ('icmp_type_hex', HexProperty(required=True)),
        ('icmp_code_hex', HexProperty(required=True)),
    ])


class SocketExt(_Extension):
    """For more detailed information on this object's properties, see
    `the STIX 2.1 specification <https://docs.oasis-open.org/cti/stix/v2.1/cs01/stix-v2.1-cs01.html#_f54f1hripxsg>`__.
    """

    _type = 'socket-ext'
    _properties = OrderedDict([
        (
            'address_family', EnumProperty(
                allowed=[
                    "AF_UNSPEC",
                    "AF_INET",
                    "AF_IPX",
                    "AF_APPLETALK",
                    "AF_NETBIOS",
                    "AF_INET6",
                    "AF_IRDA",
                    "AF_BTH",
                ], required=True,
            ),
        ),
        ('is_blocking', BooleanProperty()),
        ('is_listening', BooleanProperty()),
        ('options', DictionaryProperty(spec_version='2.1')),
        (
            'socket_type', EnumProperty(allowed=[
                "SOCK_STREAM",
                "SOCK_DGRAM",
                "SOCK_RAW",
                "SOCK_RDM",
                "SOCK_SEQPACKET",
            ]),
        ),
        ('socket_descriptor', IntegerProperty(min=0)),
        ('socket_handle', IntegerProperty()),
    ])

    def _check_object_constraints(self):
        super(SocketExt, self)._check_object_constraints()

        options = self.get('options')

        if options is not None:
            acceptable_prefixes = ["SO_", "ICMP_", "ICMP6_", "IP_", "IPV6_", "MCAST_", "TCP_", "IRLMP_"]
            for key, val in options.items():
                if key[:key.find('_') + 1] not in acceptable_prefixes:
                    raise ValueError("Incorrect options key")
                if not isinstance(val, int):
                    raise ValueError("Options value must be an integer")


class TCPExt(_Extension):
    """For more detailed information on this object's properties, see
    `the STIX 2.1 specification <https://docs.oasis-open.org/cti/stix/v2.1/cs01/stix-v2.1-cs01.html#_2z78x4m8ewcw>`__.
    """

    _type = 'tcp-ext'
    _properties = OrderedDict([
        ('src_flags_hex', HexProperty()),
        ('dst_flags_hex', HexProperty()),
    ])


class NetworkTraffic(_Observable):
    """For more detailed information on this object's properties, see
    `the STIX 2.1 specification <https://docs.oasis-open.org/cti/stix/v2.1/cs01/stix-v2.1-cs01.html#_e5nyr5squmsd>`__.
    """

    _type = 'network-traffic'
    _properties = OrderedDict([
        ('type', TypeProperty(_type, spec_version='2.1')),
        ('spec_version', StringProperty(fixed='2.1')),
        ('id', IDProperty(_type, spec_version='2.1')),
        ('start', TimestampProperty()),
        ('end', TimestampProperty()),
        ('is_active', BooleanProperty()),
        ('src_ref', ReferenceProperty(valid_types=['ipv4-addr', 'ipv6-addr', 'mac-addr', 'domain-name'], spec_version='2.1')),
        ('dst_ref', ReferenceProperty(valid_types=['ipv4-addr', 'ipv6-addr', 'mac-addr', 'domain-name'], spec_version='2.1')),
        ('src_port', IntegerProperty(min=0, max=65535)),
        ('dst_port', IntegerProperty(min=0, max=65535)),
        ('protocols', ListProperty(StringProperty, required=True)),
        ('src_byte_count', IntegerProperty(min=0)),
        ('dst_byte_count', IntegerProperty(min=0)),
        ('src_packets', IntegerProperty(min=0)),
        ('dst_packets', IntegerProperty(min=0)),
        ('ipfix', DictionaryProperty(spec_version='2.1')),
        ('src_payload_ref', ReferenceProperty(valid_types='artifact', spec_version='2.1')),
        ('dst_payload_ref', ReferenceProperty(valid_types='artifact', spec_version='2.1')),
        ('encapsulates_refs', ListProperty(ReferenceProperty(valid_types='network-traffic', spec_version='2.1'))),
        ('encapsulated_by_ref', ReferenceProperty(valid_types='network-traffic', spec_version='2.1')),
        ('object_marking_refs', ListProperty(ReferenceProperty(valid_types='marking-definition', spec_version='2.1'))),
        ('granular_markings', ListProperty(GranularMarking)),
        ('defanged', BooleanProperty(default=lambda: False)),
        ('extensions', ExtensionsProperty(spec_version='2.1', enclosing_type=_type)),
    ])
    _id_contributing_properties = ["start", "src_ref", "dst_ref", "src_port", "dst_port", "protocols"]

    def _check_object_constraints(self):
        super(NetworkTraffic, self)._check_object_constraints()
        self._check_at_least_one_property(['src_ref', 'dst_ref'])

        start = self.get('start')
        end = self.get('end')
        is_active = self.get('is_active')

        if end and is_active is not False:
            msg = "{0.id} 'is_active' must be False if 'end' is present"
            raise ValueError(msg.format(self))

        if end and is_active is True:
            msg = "{0.id} if 'is_active' is True, 'end' must not be included"
            raise ValueError(msg.format(self))

        if start and end and end <= start:
            msg = "{0.id} 'end' must be greater than 'start'"
            raise ValueError(msg.format(self))


class WindowsProcessExt(_Extension):
    """For more detailed information on this object's properties, see
    `the STIX 2.1 specification <https://docs.oasis-open.org/cti/stix/v2.1/cs01/stix-v2.1-cs01.html#_4wfs4ve800kf>`__.
    """

    _type = 'windows-process-ext'
    _properties = OrderedDict([
        ('aslr_enabled', BooleanProperty()),
        ('dep_enabled', BooleanProperty()),
        ('priority', StringProperty()),
        ('owner_sid', StringProperty()),
        ('window_title', StringProperty()),
        ('startup_info', DictionaryProperty(spec_version='2.1')),
        (
            'integrity_level', EnumProperty(allowed=[
                "low",
                "medium",
                "high",
                "system",
            ]),
        ),
    ])


class WindowsServiceExt(_Extension):
    """For more detailed information on this object's properties, see
    `the STIX 2.1 specification <https://docs.oasis-open.org/cti/stix/v2.1/cs01/stix-v2.1-cs01.html#_s2rmoe7djlt>`__.
    """

    _type = 'windows-service-ext'
    _properties = OrderedDict([
        ('service_name', StringProperty()),
        ('descriptions', ListProperty(StringProperty)),
        ('display_name', StringProperty()),
        ('group_name', StringProperty()),
        (
            'start_type', EnumProperty(allowed=[
                "SERVICE_AUTO_START",
                "SERVICE_BOOT_START",
                "SERVICE_DEMAND_START",
                "SERVICE_DISABLED",
                "SERVICE_SYSTEM_ALERT",
            ]),
        ),
        ('service_dll_refs', ListProperty(ReferenceProperty(valid_types='file', spec_version="2.1"))),
        (
            'service_type', EnumProperty(allowed=[
                "SERVICE_KERNEL_DRIVER",
                "SERVICE_FILE_SYSTEM_DRIVER",
                "SERVICE_WIN32_OWN_PROCESS",
                "SERVICE_WIN32_SHARE_PROCESS",
            ]),
        ),
        (
            'service_status', EnumProperty(allowed=[
                "SERVICE_CONTINUE_PENDING",
                "SERVICE_PAUSE_PENDING",
                "SERVICE_PAUSED",
                "SERVICE_RUNNING",
                "SERVICE_START_PENDING",
                "SERVICE_STOP_PENDING",
                "SERVICE_STOPPED",
            ]),
        ),
    ])


class Process(_Observable):
    """For more detailed information on this object's properties, see
    `the STIX 2.1 specification <https://docs.oasis-open.org/cti/stix/v2.1/cs01/stix-v2.1-cs01.html#_ur7snm473t1d>`__.
    """

    _type = 'process'
    _properties = OrderedDict([
        ('type', TypeProperty(_type, spec_version='2.1')),
        ('spec_version', StringProperty(fixed='2.1')),
        ('id', IDProperty(_type, spec_version='2.1')),
        ('is_hidden', BooleanProperty()),
        ('pid', IntegerProperty()),
        # this is not the created timestamps of the object itself
        ('created_time', TimestampProperty()),
        ('cwd', StringProperty()),
        ('command_line', StringProperty()),
        ('environment_variables', DictionaryProperty(spec_version='2.1')),
        ('opened_connection_refs', ListProperty(ReferenceProperty(valid_types='network-traffic', spec_version='2.1'))),
        ('creator_user_ref', ReferenceProperty(valid_types='user-account', spec_version='2.1')),
        ('image_ref', ReferenceProperty(valid_types='file', spec_version='2.1')),
        ('parent_ref', ReferenceProperty(valid_types='process', spec_version='2.1')),
        ('child_refs', ListProperty(ReferenceProperty(valid_types='process', spec_version='2.1'))),
        ('object_marking_refs', ListProperty(ReferenceProperty(valid_types='marking-definition', spec_version='2.1'))),
        ('granular_markings', ListProperty(GranularMarking)),
        ('defanged', BooleanProperty(default=lambda: False)),
        ('extensions', ExtensionsProperty(spec_version='2.1', enclosing_type=_type)),
    ])
    _id_contributing_properties = []

    def _check_object_constraints(self):
        # no need to check windows-service-ext, since it has a required property
        super(Process, self)._check_object_constraints()
        try:
            self._check_at_least_one_property()
            if 'windows-process-ext' in self.get('extensions', {}):
                self.extensions['windows-process-ext']._check_at_least_one_property()
        except AtLeastOnePropertyError as enclosing_exc:
            if 'extensions' not in self:
                raise enclosing_exc
            else:
                if 'windows-process-ext' in self.get('extensions', {}):
                    self.extensions['windows-process-ext']._check_at_least_one_property()


class Software(_Observable):
    """For more detailed information on this object's properties, see
    `the STIX 2.1 specification <https://docs.oasis-open.org/cti/stix/v2.1/cs01/stix-v2.1-cs01.html#_jru33yeokrmh>`__.
    """

    _type = 'software'
    _properties = OrderedDict([
        ('type', TypeProperty(_type, spec_version='2.1')),
        ('spec_version', StringProperty(fixed='2.1')),
        ('id', IDProperty(_type, spec_version='2.1')),
        ('name', StringProperty(required=True)),
        ('cpe', StringProperty()),
        ('swid', StringProperty()),
        ('languages', ListProperty(StringProperty)),
        ('vendor', StringProperty()),
        ('version', StringProperty()),
        ('object_marking_refs', ListProperty(ReferenceProperty(valid_types='marking-definition', spec_version='2.1'))),
        ('granular_markings', ListProperty(GranularMarking)),
        ('defanged', BooleanProperty(default=lambda: False)),
        ('extensions', ExtensionsProperty(spec_version='2.1', enclosing_type=_type)),
    ])
    _id_contributing_properties = ["name", "cpe", "swid", "vendor", "version"]


class URL(_Observable):
    """For more detailed information on this object's properties, see
    `the STIX 2.1 specification <https://docs.oasis-open.org/cti/stix/v2.1/cs01/stix-v2.1-cs01.html#_6bsklda6vc0c>`__.
    """

    _type = 'url'
    _properties = OrderedDict([
        ('type', TypeProperty(_type, spec_version='2.1')),
        ('spec_version', StringProperty(fixed='2.1')),
        ('id', IDProperty(_type, spec_version='2.1')),
        ('value', StringProperty(required=True)),
        ('object_marking_refs', ListProperty(ReferenceProperty(valid_types='marking-definition', spec_version='2.1'))),
        ('granular_markings', ListProperty(GranularMarking)),
        ('defanged', BooleanProperty(default=lambda: False)),
        ('extensions', ExtensionsProperty(spec_version='2.1', enclosing_type=_type)),
    ])
    _id_contributing_properties = ["value"]


class UNIXAccountExt(_Extension):
    """For more detailed information on this object's properties, see
    `the STIX 2.1 specification <https://docs.oasis-open.org/cti/stix/v2.1/cs01/stix-v2.1-cs01.html#_z25gmwyz67kl>`__.
    """

    _type = 'unix-account-ext'
    _properties = OrderedDict([
        ('gid', IntegerProperty()),
        ('groups', ListProperty(StringProperty)),
        ('home_dir', StringProperty()),
        ('shell', StringProperty()),
    ])


class UserAccount(_Observable):
    """For more detailed information on this object's properties, see
    `the STIX 2.1 specification <https://docs.oasis-open.org/cti/stix/v2.1/cs01/stix-v2.1-cs01.html#_hah33g4ntxnx>`__.
    """

    _type = 'user-account'
    _properties = OrderedDict([
        ('type', TypeProperty(_type, spec_version='2.1')),
        ('spec_version', StringProperty(fixed='2.1')),
        ('id', IDProperty(_type, spec_version='2.1')),
        ('user_id', StringProperty()),
        ('credential', StringProperty()),
        ('account_login', StringProperty()),
        ('account_type', StringProperty()),   # open vocab
        ('display_name', StringProperty()),
        ('is_service_account', BooleanProperty()),
        ('is_privileged', BooleanProperty()),
        ('can_escalate_privs', BooleanProperty()),
        ('is_disabled', BooleanProperty()),
        ('account_created', TimestampProperty()),
        ('account_expires', TimestampProperty()),
        ('credential_last_changed', TimestampProperty()),
        ('account_first_login', TimestampProperty()),
        ('account_last_login', TimestampProperty()),
        ('object_marking_refs', ListProperty(ReferenceProperty(valid_types='marking-definition', spec_version='2.1'))),
        ('granular_markings', ListProperty(GranularMarking)),
        ('defanged', BooleanProperty(default=lambda: False)),
        ('extensions', ExtensionsProperty(spec_version='2.1', enclosing_type=_type)),
    ])
    _id_contributing_properties = ["account_type", "user_id", "account_login"]


class WindowsRegistryValueType(_STIXBase21):
    """For more detailed information on this object's properties, see
    `the STIX 2.1 specification <https://docs.oasis-open.org/cti/stix/v2.1/cs01/stix-v2.1-cs01.html#_6jiqabgqp2hp>`__.
    """

    _type = 'windows-registry-value-type'
    _properties = OrderedDict([
        ('name', StringProperty()),
        ('data', StringProperty()),
        (
            'data_type', EnumProperty(allowed=[
                "REG_NONE",
                "REG_SZ",
                "REG_EXPAND_SZ",
                "REG_BINARY",
                "REG_DWORD",
                "REG_DWORD_BIG_ENDIAN",
                "REG_LINK",
                "REG_MULTI_SZ",
                "REG_RESOURCE_LIST",
                "REG_FULL_RESOURCE_DESCRIPTION",
                "REG_RESOURCE_REQUIREMENTS_LIST",
                "REG_QWORD",
                "REG_INVALID_TYPE",
            ]),
        ),
    ])


class WindowsRegistryKey(_Observable):
    """For more detailed information on this object's properties, see
    `the STIX 2.1 specification <https://docs.oasis-open.org/cti/stix/v2.1/cs01/stix-v2.1-cs01.html#_bdim4of4dl37>`__.
    """

    _type = 'windows-registry-key'
    _properties = OrderedDict([
        ('type', TypeProperty(_type, spec_version='2.1')),
        ('spec_version', StringProperty(fixed='2.1')),
        ('id', IDProperty(_type, spec_version='2.1')),
        ('key', StringProperty()),
        ('values', ListProperty(EmbeddedObjectProperty(type=WindowsRegistryValueType))),
        # this is not the modified timestamps of the object itself
        ('modified_time', TimestampProperty()),
        ('creator_user_ref', ReferenceProperty(valid_types='user-account', spec_version='2.1')),
        ('number_of_subkeys', IntegerProperty()),
        ('object_marking_refs', ListProperty(ReferenceProperty(valid_types='marking-definition', spec_version='2.1'))),
        ('granular_markings', ListProperty(GranularMarking)),
        ('defanged', BooleanProperty(default=lambda: False)),
        ('extensions', ExtensionsProperty(spec_version='2.1', enclosing_type=_type)),
    ])
    _id_contributing_properties = ["key", "values"]


class X509V3ExtensionsType(_STIXBase21):
    """For more detailed information on this object's properties, see
    `the STIX 2.1 specification <https://docs.oasis-open.org/cti/stix/v2.1/cs01/stix-v2.1-cs01.html#_c1kt4dheb6vz>`__.
    """

    _type = 'x509-v3-extensions-type'
    _properties = OrderedDict([
        ('basic_constraints', StringProperty()),
        ('name_constraints', StringProperty()),
        ('policy_constraints', StringProperty()),
        ('key_usage', StringProperty()),
        ('extended_key_usage', StringProperty()),
        ('subject_key_identifier', StringProperty()),
        ('authority_key_identifier', StringProperty()),
        ('subject_alternative_name', StringProperty()),
        ('issuer_alternative_name', StringProperty()),
        ('subject_directory_attributes', StringProperty()),
        ('crl_distribution_points', StringProperty()),
        ('inhibit_any_policy', StringProperty()),
        ('private_key_usage_period_not_before', TimestampProperty()),
        ('private_key_usage_period_not_after', TimestampProperty()),
        ('certificate_policies', StringProperty()),
        ('policy_mappings', StringProperty()),
    ])


class X509Certificate(_Observable):
    """For more detailed information on this object's properties, see
    `the STIX 2.1 specification <https://docs.oasis-open.org/cti/stix/v2.1/cs01/stix-v2.1-cs01.html#_g3kniyun8ykv>`__.
    """

    _type = 'x509-certificate'
    _properties = OrderedDict([
        ('type', TypeProperty(_type, spec_version='2.1')),
        ('spec_version', StringProperty(fixed='2.1')),
        ('id', IDProperty(_type, spec_version='2.1')),
        ('is_self_signed', BooleanProperty()),
        ('hashes', HashesProperty(spec_version='2.1')),
        ('version', StringProperty()),
        ('serial_number', StringProperty()),
        ('signature_algorithm', StringProperty()),
        ('issuer', StringProperty()),
        ('validity_not_before', TimestampProperty()),
        ('validity_not_after', TimestampProperty()),
        ('subject', StringProperty()),
        ('subject_public_key_algorithm', StringProperty()),
        ('subject_public_key_modulus', StringProperty()),
        ('subject_public_key_exponent', IntegerProperty()),
<<<<<<< HEAD
        ('x509_v3_extensions', EmbeddedObjectProperty(type=X509V3ExtenstionsType)),
=======
        ('x509_v3_extensions', EmbeddedObjectProperty(type=X509V3ExtensionsType)),
        ('extensions', ExtensionsProperty(spec_version='2.1', enclosing_type=_type)),
        ('spec_version', StringProperty(fixed='2.1')),
>>>>>>> a82dc5e8
        ('object_marking_refs', ListProperty(ReferenceProperty(valid_types='marking-definition', spec_version='2.1'))),
        ('granular_markings', ListProperty(GranularMarking)),
        ('defanged', BooleanProperty(default=lambda: False)),
        ('extensions', ExtensionsProperty(spec_version='2.1', enclosing_type=_type)),
    ])
    _id_contributing_properties = ["hashes", "serial_number"]

    def _check_object_constraints(self):
        super(X509Certificate, self)._check_object_constraints()

        att_list = [
                'is_self_signed', 'hashes', 'version', 'serial_number',
                'signature_algorithm', 'issuer', 'validity_not_before',
                'validity_not_after', 'subject', 'subject_public_key_algorithm',
                'subject_public_key_modulus', 'subject_public_key_exponent',
                'x509_v3_extensions',
        ]
        self._check_at_least_one_property(att_list)


def CustomObservable(type='x-custom-observable', properties=None, id_contrib_props=None):
    """Custom STIX Cyber Observable Object type decorator.

    Example:
        >>> from stix2.v21 import CustomObservable
        >>> from stix2.properties import IntegerProperty, StringProperty
        >>> @CustomObservable('x-custom-observable', [
        ...     ('property1', StringProperty(required=True)),
        ...     ('property2', IntegerProperty()),
        ... ])
        ... class MyNewObservableType():
        ...     pass

    """
    def wrapper(cls):
        _properties = list(itertools.chain.from_iterable([
            [('type', TypeProperty(type, spec_version='2.1'))],
            [('spec_version', StringProperty(fixed='2.1'))],
            [('id', IDProperty(type, spec_version='2.1'))],
            properties,
            [('extensions', ExtensionsProperty(spec_version='2.1', enclosing_type=type))],
        ]))
        return _custom_observable_builder(cls, type, _properties, '2.1', _Observable, id_contrib_props)
    return wrapper


def CustomExtension(observable=None, type='x-custom-observable-ext', properties=None):
    """Decorator for custom extensions to STIX Cyber Observables.
    """
    def wrapper(cls):
        return _custom_extension_builder(cls, observable, type, properties, '2.1', _Extension)
    return wrapper<|MERGE_RESOLUTION|>--- conflicted
+++ resolved
@@ -899,13 +899,7 @@
         ('subject_public_key_algorithm', StringProperty()),
         ('subject_public_key_modulus', StringProperty()),
         ('subject_public_key_exponent', IntegerProperty()),
-<<<<<<< HEAD
-        ('x509_v3_extensions', EmbeddedObjectProperty(type=X509V3ExtenstionsType)),
-=======
         ('x509_v3_extensions', EmbeddedObjectProperty(type=X509V3ExtensionsType)),
-        ('extensions', ExtensionsProperty(spec_version='2.1', enclosing_type=_type)),
-        ('spec_version', StringProperty(fixed='2.1')),
->>>>>>> a82dc5e8
         ('object_marking_refs', ListProperty(ReferenceProperty(valid_types='marking-definition', spec_version='2.1'))),
         ('granular_markings', ListProperty(GranularMarking)),
         ('defanged', BooleanProperty(default=lambda: False)),
