"""
Python STIX 2.0 Memory Source/Sink

Classes:
    MemoryStore
    MemorySink
    MemorySource

<<<<<<< HEAD
TODO:
    Test everything.
=======

TODO: Run through tests again, lot of changes.
>>>>>>> e2151659

TODO:
    Use deduplicate() calls only when memory corpus is dirty (been added to)
    can save a lot of time for successive queries

Note:
    Not worrying about STIX versioning. The in memory STIX data at anytime
    will only hold one version of a STIX object. As such, when save() is called,
    the single versions of all the STIX objects are what is written to file.

"""

import json
import os

from stix2.base import _STIXBase
from stix2.core import Bundle, parse
from stix2.sources import DataSink, DataSource, DataStore
from stix2.sources.filters import Filter, apply_common_filters


def _add(store, stix_data=None):
    """Adds STIX objects to MemoryStore/Sink.

    Adds STIX objects to an in-memory dictionary for fast lookup.
    Recursive function, breaks down STIX Bundles and lists.

    Args:
        stix_data (list OR dict OR STIX object): STIX objects to be added
    """

    if isinstance(stix_data, _STIXBase):
        # adding a python STIX object
        store._data[stix_data["id"]] = stix_data

    elif isinstance(stix_data, dict):
        if stix_data["type"] == "bundle":
            # adding a json bundle - so just grab STIX objects
            for stix_obj in stix_data["objects"]:
                _add(store, stix_obj)
        else:
            # adding a json STIX object
            store._data[stix_data["id"]] = stix_data

    elif isinstance(stix_data, str):
        # adding json encoded string of STIX content
        stix_data = parse(stix_data)
        if stix_data["type"] == "bundle":
            # recurse on each STIX object in bundle
            for stix_obj in stix_data:
                _add(store, stix_obj)
        else:
            _add(store, stix_data)

    elif isinstance(stix_data, list):
        # STIX objects are in a list- recurse on each object
        for stix_obj in stix_data:
            _add(store, stix_obj)

    else:
        raise TypeError("stix_data must be as STIX object(or list of),json formatted STIX (or list of), or a json formatted STIX bundle")


class MemoryStore(DataStore):
    """Provides an interface to an in-memory dictionary
    of STIX objects. MemoryStore is a wrapper around a paired
    MemorySink and MemorySource

    Note: It doesn't make sense to create a MemoryStore by passing
    in existing MemorySource and MemorySink because there could
    be data concurrency issues. As well, just as easy to create new MemoryStore.

    Args:
        stix_data (list OR dict OR STIX object): STIX content to be added

    Attributes:
        _data (dict): the in-memory dict that holds STIX objects

        source (MemorySource): MemorySource

        sink (MemorySink): MemorySink

    """
<<<<<<< HEAD
    """
    def __init__(self, stix_data=None):
        """
        Note:
            It doesn't make sense to create a MemoryStore by passing
            in existing MemorySource and MemorySink because there could
            be data concurrency issues. Just as easy to create new MemoryStore.
=======
>>>>>>> e2151659

    def __init__(self, stix_data=None):
        super(MemoryStore, self).__init__()
        self._data = {}

        if stix_data:
            _add(self, stix_data)

        self.source = MemorySource(stix_data=self._data, _store=True)
        self.sink = MemorySink(stix_data=self._data, _store=True)

    def save_to_file(self, file_path):
        return self.sink.save_to_file(file_path=file_path)

    def load_from_file(self, file_path):
        return self.source.load_from_file(file_path=file_path)


class MemorySink(DataSink):
    """Provides an interface for adding/pushing STIX objects
    to an in-memory dictionary.

    Designed to be paired with a MemorySource, together as the two
    components of a MemoryStore.

    Args:
        stix_data (dict OR list): valid STIX 2.0 content in
            bundle or a list.

        _store (bool): if the MemorySink is a part of a DataStore,
            in which case "stix_data" is a direct reference to
            shared memory with DataSource. Not user supplied

    Attributes:
        _data (dict): the in-memory dict that holds STIX objects.
            If apart of a MemoryStore, dict is shared between with
            a MemorySource
    """

    def __init__(self, stix_data=None, _store=False):
        super(MemorySink, self).__init__()
        self._data = {}

        if _store:
            self._data = stix_data
        elif stix_data:
            _add(self, stix_data)

    def add(self, stix_data):
        """add STIX objects to in-memory dictionary maintained by
        the MemorySink (MemoryStore)

        see "_add()" for args documentation
        """
        _add(self, stix_data)

    def save_to_file(self, file_path):
        """write SITX objects in in-memory dictionary to json file, as a STIX Bundle

        Args:
            file_path (str): file path to write STIX data to

        """
        file_path = os.path.abspath(file_path)
        if not os.path.exists(os.path.dirname(file_path)):
            os.makedirs(os.path.dirname(file_path))
        with open(file_path, "w") as f:
            f.write(str(Bundle(self._data.values())))


class MemorySource(DataSource):
    """Provides an interface for searching/retrieving
    STIX objects from an in-memory dictionary.

    Designed to be paired with a MemorySink, together as the two
    components of a MemoryStore.

    Args:
        stix_data (dict OR list OR STIX object): valid STIX 2.0 content in
            bundle or list.

        _store (bool): if the MemorySource is a part of a DataStore,
            in which case "stix_data" is a direct reference to shared
            memory with DataSink. Not user supplied

    Attributes:
        _data (dict): the in-memory dict that holds STIX objects.
            If apart of a MemoryStore, dict is shared between with
            a MemorySink
    """

    def __init__(self, stix_data=None, _store=False):
        super(MemorySource, self).__init__()
        self._data = {}

        if _store:
            self._data = stix_data
        elif stix_data:
            _add(self, stix_data)

    def get(self, stix_id, _composite_filters=None):
        """retrieve STIX object from in-memory dict via STIX ID

        Args:
            stix_id (str): The STIX ID of the STIX object to be retrieved.

            composite_filters (set): set of filters passed from the parent
                CompositeDataSource, not user supplied

        Returns:
            (dict OR STIX object): STIX object that has the supplied
                ID. As the MemoryStore(i.e. MemorySink) adds STIX objects to memory
                as they are supplied (either as python dictionary or STIX object), it
                is returned in the same form as it as added
        """

        if _composite_filters is None:
            # if get call is only based on 'id', no need to search, just retrieve from dict
            try:
                stix_obj = self._data[stix_id]
            except KeyError:
                stix_obj = None
            return stix_obj

        # if there are filters from the composite level, process full query
        query = [Filter("id", "=", stix_id)]

        all_data = self.query(query=query, _composite_filters=_composite_filters)

        # reduce to most recent version
        stix_obj = sorted(all_data, key=lambda k: k['modified'])[0]

        return stix_obj

    def all_versions(self, stix_id, _composite_filters=None):
<<<<<<< HEAD
        """
        Note:
            Since Memory sources/sinks don't handle multiple versions of a
            STIX object, this operation is unnecessary. Translate call to get().
=======
        """retrieve STIX objects from in-memory dict via STIX ID, all versions of it

        Note: Since Memory sources/sinks don't handle multiple versions of a
        STIX object, this operation is unnecessary. Translate call to get().
>>>>>>> e2151659

        Args:
            stix_id (str): The STIX ID of the STIX 2 object to retrieve.

            composite_filters (set): set of filters passed from the parent
                CompositeDataSource, not user supplied

        Returns:
            (list): list of STIX objects that has the supplied ID. As the
                MemoryStore(i.e. MemorySink) adds STIX objects to memory as they
                are supplied (either as python dictionary or STIX object), it
                is returned in the same form as it as added

        """
        return [self.get(stix_id=stix_id, _composite_filters=_composite_filters)]

    def query(self, query=None, _composite_filters=None):
        """search and retrieve STIX objects based on the complete query

        A "complete query" includes the filters from the query, the filters
        attached to MemorySource, and any filters passed from a
        CompositeDataSource (i.e. _composite_filters)

        Args:
            query (list): list of filters to search on

            composite_filters (set): set of filters passed from the
                CompositeDataSource, not user supplied

        Returns:
            (list): list of STIX objects that matches the supplied
                query. As the MemoryStore(i.e. MemorySink) adds STIX objects to memory
                as they are supplied (either as python dictionary or STIX object), it
                is returned in the same form as it as added

        """
        if query is None:
            query = set()
        else:
            if not isinstance(query, list):
                # make sure dont make set from a Filter object,
                # need to make a set from a list of Filter objects (even if just one Filter)
                query = list(query)
            query = set(query)

        # combine all query filters
        if self.filters:
            query.update(self.filters)
        if _composite_filters:
            query.update(_composite_filters)

        # Apply STIX common property filters.
        all_data = [stix_obj for stix_obj in apply_common_filters(self._data.values(), query)]

        return all_data

    def load_from_file(self, file_path):
        """load STIX data from json file

        File format is expected to be a single json
        STIX object or json STIX bundle

        Args:
            file_path (str): file path to load STIX data from
        """
        file_path = os.path.abspath(file_path)
        stix_data = json.load(open(file_path, "r"))
        _add(self, stix_data)<|MERGE_RESOLUTION|>--- conflicted
+++ resolved
@@ -6,13 +6,8 @@
     MemorySink
     MemorySource
 
-<<<<<<< HEAD
 TODO:
-    Test everything.
-=======
-
-TODO: Run through tests again, lot of changes.
->>>>>>> e2151659
+    Run through tests again, lot of changes.
 
 TODO:
     Use deduplicate() calls only when memory corpus is dirty (been added to)
@@ -96,18 +91,13 @@
         sink (MemorySink): MemorySink
 
     """
-<<<<<<< HEAD
-    """
     def __init__(self, stix_data=None):
         """
         Note:
             It doesn't make sense to create a MemoryStore by passing
             in existing MemorySource and MemorySink because there could
             be data concurrency issues. Just as easy to create new MemoryStore.
-=======
->>>>>>> e2151659
-
-    def __init__(self, stix_data=None):
+        """
         super(MemoryStore, self).__init__()
         self._data = {}
 
@@ -241,17 +231,11 @@
         return stix_obj
 
     def all_versions(self, stix_id, _composite_filters=None):
-<<<<<<< HEAD
-        """
+        """retrieve STIX objects from in-memory dict via STIX ID, all versions of it
+
         Note:
             Since Memory sources/sinks don't handle multiple versions of a
             STIX object, this operation is unnecessary. Translate call to get().
-=======
-        """retrieve STIX objects from in-memory dict via STIX ID, all versions of it
-
-        Note: Since Memory sources/sinks don't handle multiple versions of a
-        STIX object, this operation is unnecessary. Translate call to get().
->>>>>>> e2151659
 
         Args:
             stix_id (str): The STIX ID of the STIX 2 object to retrieve.
