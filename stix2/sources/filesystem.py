"""
Python STIX 2.0 FileSystem Source/Sink

Classes:
    FileSystemStore
    FileSystemSink
    FileSystemSource

TODO:
    Test everything
"""

import json
import os

from stix2.base import _STIXBase
from stix2.core import Bundle, parse
from stix2.sources import DataSink, DataSource, DataStore
from stix2.sources.filters import Filter, apply_common_filters
from stix2.utils import deduplicate


class FileSystemStore(DataStore):
    """FileSystemStore

    Provides an interface to an file directory of STIX objects.
    FileSystemStore is a wrapper around a paired FileSystemSink
    and FileSystemSource.

    Args:
        stix_dir (str): path to directory of STIX objects

    Attributes:
        source (FileSystemSource): FuleSystemSource

        sink (FileSystemSink): FileSystemSink

    """
    def __init__(self, stix_dir):
        super(FileSystemStore, self).__init__()
        self.source = FileSystemSource(stix_dir=stix_dir)
        self.sink = FileSystemSink(stix_dir=stix_dir)


class FileSystemSink(DataSink):
    """FileSystemSink

    Provides an interface for adding/pushing STIX objects
    to file directory of STIX objects.

    Can be paired with a FileSystemSource, together as the two
    components of a FileSystemStore.

    Args:
        stix_dir (str): path to directory of STIX objects

    """
    def __init__(self, stix_dir):
        super(FileSystemSink, self).__init__()
        self._stix_dir = os.path.abspath(stix_dir)

        if not os.path.exists(self._stix_dir):
            raise ValueError("directory path for STIX data does not exist")

    @property
    def stix_dir(self):
        return self._stix_dir

    def add(self, stix_data=None):
        """add STIX objects to file directory

        Args:
            stix_data (STIX object OR dict OR str OR list): valid STIX 2.0 content
                in a STIX object(or list of), dict (or list of), or a STIX 2.0
                json encoded string

        TODO: Bundlify STIX content or no? When dumping to disk.
        """
        def _check_path_and_write(stix_dir, stix_obj):
            path = os.path.join(stix_dir, stix_obj["type"], stix_obj["id"] + ".json")

            if not os.path.exists(os.path.dirname(path)):
                os.makedirs(os.path.dirname(path))

            with open(path, "w") as f:
                # Bundle() can take dict or STIX obj as argument
                f.write(str(Bundle(stix_obj)))

        if isinstance(stix_data, _STIXBase):
            # adding python STIX object
            _check_path_and_write(self._stix_dir, stix_data)

        elif isinstance(stix_data, dict):
            if stix_data["type"] == "bundle":
                # adding json-formatted Bundle - extracting STIX objects
                for stix_obj in stix_data["objects"]:
                    self.add(stix_obj)
            else:
                # adding json-formatted STIX
                _check_path_and_write(self._stix_dir, stix_data)

        elif isinstance(stix_data, str):
            # adding json encoded string of STIX content
            stix_data = parse(stix_data)
            if stix_data["type"] == "bundle":
                for stix_obj in stix_data:
                    self.add(stix_obj)
            else:
                self.add(stix_data)

        elif isinstance(stix_data, list):
            # if list, recurse call on individual STIX objects
            for stix_obj in stix_data:
                self.add(stix_obj)

        else:
            raise ValueError("stix_data must be a STIX object(or list of, json formatted STIX(or list of) or a json formatted STIX bundle")


class FileSystemSource(DataSource):
    """FileSystemSource

    Provides an interface for searching/retrieving
    STIX objects from a STIX object file directory.

    Can be paired with a FileSystemSink, together as the two
    components of a FileSystemStore.

    Args:
        stix_dir (str): path to directory of STIX objects

    """
    def __init__(self, stix_dir):
        super(FileSystemSource, self).__init__()
        self._stix_dir = os.path.abspath(stix_dir)

        if not os.path.exists(self._stix_dir):
            print("Error: directory path for STIX data does not exist")

    @property
    def stix_dir(self):
        return self._stix_dir

    def get(self, stix_id, _composite_filters=None):
        """retrieve STIX object from file directory via STIX ID

        Args:
            stix_id (str): The STIX ID of the STIX object to be retrieved.

            composite_filters (set): set of filters passed from the parent
                CompositeDataSource, not user supplied

        Returns:
            (STIX object): STIX object that has the supplied STIX ID.
                The STIX object is loaded from its json file, parsed into
                a python STIX object and then returned

        """
        query = [Filter("id", "=", stix_id)]

        all_data = self.query(query=query, _composite_filters=_composite_filters)

        stix_obj = sorted(all_data, key=lambda k: k['modified'])[0]

        return parse(stix_obj)

    def all_versions(self, stix_id, _composite_filters=None):
<<<<<<< HEAD
        """
        Note:
            Since FileSystem sources/sinks don't handle multiple versions
            of a STIX object, this operation is unnecessary. Pass call to get().
=======
        """retrieve STIX object from file directory via STIX ID, all versions

        Note: Since FileSystem sources/sinks don't handle multiple versions
        of a STIX object, this operation is unnecessary. Pass call to get().

        Args:
            stix_id (str): The STIX ID of the STIX objects to be retrieved.

            composite_filters (set): set of filters passed from the parent
                CompositeDataSource, not user supplied

        Returns:
            (list): of STIX objects that has the supplied STIX ID.
                The STIX objects are loaded from their json files, parsed into
                a python STIX objects and then returned
>>>>>>> e2151659

        """
        return [self.get(stix_id=stix_id, _composite_filters=_composite_filters)]

    def query(self, query=None, _composite_filters=None):
        """search and retrieve STIX objects based on the complete query

        A "complete query" includes the filters from the query, the filters
        attached to MemorySource, and any filters passed from a
        CompositeDataSource (i.e. _composite_filters)

        Args:
            query (list): list of filters to search on

            composite_filters (set): set of filters passed from the
                CompositeDataSource, not user supplied

        Returns:
            (list): list of STIX objects that matches the supplied
                query. The STIX objects are loaded from their json files,
                parsed into a python STIX objects and then returned.

        """
        all_data = []

        if query is None:
            query = set()
        else:
            if not isinstance(query, list):
                # make sure dont make set from a Filter object,
                # need to make a set from a list of Filter objects (even if just one Filter)
                query = list(query)
            query = set(query)

        # combine all query filters
        if self.filters:
            query.update(self.filters)
        if _composite_filters:
            query.update(_composite_filters)

        # extract any filters that are for "type" or "id" , as we can then do
        # filtering before reading in the STIX objects. A STIX 'type' filter
        # can reduce the query to a single sub-directory. A STIX 'id' filter
        # allows for the fast checking of the file names versus loading it.
        file_filters = self._parse_file_filters(query)

        # establish which subdirectories can be avoided in query
        # by decluding as many as possible. A filter with "type" as the field
        # means that certain STIX object types can be ruled out, and thus
        # the corresponding subdirectories as well
        include_paths = []
        declude_paths = []
        if "type" in [filter.field for filter in file_filters]:
            for filter in file_filters:
                if filter.field == "type":
                    if filter.op == "=":
                        include_paths.append(os.path.join(self._stix_dir, filter.value))
                    elif filter.op == "!=":
                        declude_paths.append(os.path.join(self._stix_dir, filter.value))
        else:
            # have to walk entire STIX directory
            include_paths.append(self._stix_dir)

        # if a user specifies a "type" filter like "type = <stix-object_type>",
        # the filter is reducing the search space to single stix object types
        # (and thus single directories). This makes such a filter more powerful
        # than "type != <stix-object_type>" bc the latter is substracting
        # only one type of stix object type (and thus only one directory),
        # As such the former type of filters are given preference over the latter;
        # i.e. if both exist in a query, that latter type will be ignored

        if not include_paths:
            # user has specified types that are not wanted (i.e. "!=")
            # so query will look in all STIX directories that are not
            # the specified type. Compile correct dir paths
            for dir in os.listdir(self._stix_dir):
                if os.path.abspath(dir) not in declude_paths:
                    include_paths.append(os.path.abspath(dir))

        # grab stix object ID as well - if present in filters, as
        # may forgo the loading of STIX content into memory
        if "id" in [filter.field for filter in file_filters]:
            for filter in file_filters:
                if filter.field == "id" and filter.op == "=":
                    id_ = filter.value
                    break
            else:
                id_ = None
        else:
            id_ = None

        # now iterate through all STIX objs
        for path in include_paths:
            for root, dirs, files in os.walk(path):
                for file_ in files:
                    if id_:
                        if id_ == file_.split(".")[0]:
                            # since ID is specified in one of filters, can evaluate against filename first without loading
                            stix_obj = json.load(open(os.path.join(root, file_)))["objects"][0]
                            # check against other filters, add if match
                            matches = [stix_obj_ for stix_obj_ in apply_common_filters([stix_obj], query)]
                            all_data.extend(matches)
                    else:
                        # have to load into memory regardless to evaluate other filters
                        stix_obj = json.load(open(os.path.join(root, file_)))["objects"][0]
                        matches = [stix_obj_ for stix_obj_ in apply_common_filters([stix_obj], query)]
                        all_data.extend(matches)

        all_data = deduplicate(all_data)

        # parse python STIX objects from the STIX object dicts
        stix_objs = [parse(stix_obj_dict) for stix_obj_dict in all_data]

        return stix_objs

    def _parse_file_filters(self, query):
        """utility method to extract STIX common filters
        that can used to possibly speed up querying STIX objects
        from the file system

        Extracts filters that are for the "id" and "type" field of
        a STIX object. As the file directory is organized by STIX
        object type with filenames that are equivalent to the STIX
        object ID, these filters can be used first to reduce the
        search space of a FileSystemStore(or FileSystemSink)
        """
        file_filters = set()
        for filter_ in query:
            if filter_.field == "id" or filter_.field == "type":
                file_filters.add(filter_)
        return file_filters<|MERGE_RESOLUTION|>--- conflicted
+++ resolved
@@ -165,16 +165,11 @@
         return parse(stix_obj)
 
     def all_versions(self, stix_id, _composite_filters=None):
-<<<<<<< HEAD
-        """
+        """retrieve STIX object from file directory via STIX ID, all versions
+
         Note:
             Since FileSystem sources/sinks don't handle multiple versions
             of a STIX object, this operation is unnecessary. Pass call to get().
-=======
-        """retrieve STIX object from file directory via STIX ID, all versions
-
-        Note: Since FileSystem sources/sinks don't handle multiple versions
-        of a STIX object, this operation is unnecessary. Pass call to get().
 
         Args:
             stix_id (str): The STIX ID of the STIX objects to be retrieved.
@@ -186,7 +181,6 @@
             (list): of STIX objects that has the supplied STIX ID.
                 The STIX objects are loaded from their json files, parsed into
                 a python STIX objects and then returned
->>>>>>> e2151659
 
         """
         return [self.get(stix_id=stix_id, _composite_filters=_composite_filters)]
