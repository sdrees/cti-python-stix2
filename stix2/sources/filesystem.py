--- conflicted
+++ resolved
@@ -77,13 +77,7 @@
     def get(self, stix_id, _composite_filters=None):
         """
         """
-<<<<<<< HEAD
         query = [Filter("id", "=", stix_id)]
-=======
-        query = [
-            Filter("id", "=", stix_id)
-        ]
->>>>>>> 8ca2c339
 
         all_data = self.query(query=query, _composite_filters=_composite_filters)
 
