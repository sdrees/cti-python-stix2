--- conflicted
+++ resolved
@@ -97,16 +97,12 @@
             return stix_obj_property != self.value
         elif self.op == 'in':
             return stix_obj_property in self.value
-<<<<<<< HEAD
-        elif self.op == '>':
-=======
-        elif self.op == "contains":
+        elif self.op == 'contains':
             if isinstance(self.value, dict):
                 return self.value in stix_obj_property.values()
             else:
                 return self.value in stix_obj_property
-        elif self.op == ">":
->>>>>>> 68aac583
+        elif self.op == '>':
             return stix_obj_property > self.value
         elif self.op == '<':
             return stix_obj_property < self.value
