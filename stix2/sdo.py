--- conflicted
+++ resolved
@@ -5,19 +5,11 @@
 import stix2
 
 from .base import _STIXBase
-<<<<<<< HEAD
+from .common import ExternalReference, GranularMarking, KillChainPhase
 from .observables import ObservableProperty
-from .other import ExternalReference, GranularMarking, KillChainPhase
 from .properties import (BooleanProperty, IDProperty, IntegerProperty,
                          ListProperty, ReferenceProperty, StringProperty,
                          TimestampProperty, TypeProperty)
-=======
-from .common import COMMON_PROPERTIES, KillChainPhase
-from .observables import ObservableProperty
-from .properties import (IDProperty, IntegerProperty, ListProperty,
-                         ReferenceProperty, StringProperty, TimestampProperty,
-                         TypeProperty)
->>>>>>> ee8013d7
 from .utils import NOW
 
 
