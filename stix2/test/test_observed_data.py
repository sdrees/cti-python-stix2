import datetime as dt
import re

import pytest
import pytz
import stix2

from .constants import OBSERVED_DATA_ID
from ..exceptions import InvalidValueError

EXPECTED = """{
    "created": "2016-04-06T19:58:16Z",
    "created_by_ref": "identity--f431f809-377b-45e0-aa1c-6a4751cae5ff",
    "first_observed": "2015-12-21T19:00:00Z",
    "id": "observed-data--b67d30ff-02ac-498a-92f9-32f845f448cf",
    "last_observed": "2015-12-21T19:00:00Z",
    "modified": "2016-04-06T19:58:16Z",
    "number_observed": 50,
    "objects": {
        "0": {
            "type": "file"
        }
    },
    "type": "observed-data"
}"""


def test_observed_data_example():
    observed_data = stix2.ObservedData(
        id="observed-data--b67d30ff-02ac-498a-92f9-32f845f448cf",
        created_by_ref="identity--f431f809-377b-45e0-aa1c-6a4751cae5ff",
        created="2016-04-06T19:58:16Z",
        modified="2016-04-06T19:58:16Z",
        first_observed="2015-12-21T19:00:00Z",
        last_observed="2015-12-21T19:00:00Z",
        number_observed=50,
        objects={
            "0": {
              "type": "file",
            },
        },
    )

    assert str(observed_data) == EXPECTED


EXPECTED_WITH_REF = """{
    "created": "2016-04-06T19:58:16Z",
    "created_by_ref": "identity--f431f809-377b-45e0-aa1c-6a4751cae5ff",
    "first_observed": "2015-12-21T19:00:00Z",
    "id": "observed-data--b67d30ff-02ac-498a-92f9-32f845f448cf",
    "last_observed": "2015-12-21T19:00:00Z",
    "modified": "2016-04-06T19:58:16Z",
    "number_observed": 50,
    "objects": {
        "0": {
            "name": "foo.exe",
            "type": "file"
        },
        "1": {
            "contains_refs": [
                "0"
            ],
            "path": "/usr/home",
            "type": "directory"
        }
    },
    "type": "observed-data"
}"""


def test_observed_data_example_with_refs():
    observed_data = stix2.ObservedData(
        id="observed-data--b67d30ff-02ac-498a-92f9-32f845f448cf",
        created_by_ref="identity--f431f809-377b-45e0-aa1c-6a4751cae5ff",
        created="2016-04-06T19:58:16Z",
        modified="2016-04-06T19:58:16Z",
        first_observed="2015-12-21T19:00:00Z",
        last_observed="2015-12-21T19:00:00Z",
        number_observed=50,
        objects={
            "0": {
                "type": "file",
                "name": "foo.exe"
            },
            "1": {
                "type": "directory",
                "path": "/usr/home",
                "contains_refs": ["0"]
            }
        },
    )

    assert str(observed_data) == EXPECTED_WITH_REF


def test_observed_data_example_with_bad_refs():
    with pytest.raises(stix2.exceptions.InvalidValueError) as excinfo:
        stix2.ObservedData(
            id="observed-data--b67d30ff-02ac-498a-92f9-32f845f448cf",
            created_by_ref="identity--f431f809-377b-45e0-aa1c-6a4751cae5ff",
            created="2016-04-06T19:58:16Z",
            modified="2016-04-06T19:58:16Z",
            first_observed="2015-12-21T19:00:00Z",
            last_observed="2015-12-21T19:00:00Z",
            number_observed=50,
            objects={
                "0": {
                    "type": "file",
                    "name": "foo.exe"
                },
                "1": {
                    "type": "directory",
                    "path": "/usr/home",
                    "contains_refs": ["2"]
                }
            },
        )

    assert excinfo.value.cls == stix2.ObservedData
    assert excinfo.value.prop_name == "objects"
    assert excinfo.value.reason == "Invalid object reference for 'Directory:contains_refs': '2' is not a valid object in local scope"


@pytest.mark.parametrize("data", [
    EXPECTED,
    {
        "type": "observed-data",
        "id": "observed-data--b67d30ff-02ac-498a-92f9-32f845f448cf",
        "created": "2016-04-06T19:58:16Z",
        "created_by_ref": "identity--f431f809-377b-45e0-aa1c-6a4751cae5ff",
        "first_observed": "2015-12-21T19:00:00Z",
        "last_observed": "2015-12-21T19:00:00Z",
        "modified": "2016-04-06T19:58:16Z",
        "number_observed": 50,
        "objects": {
            "0": {
                "type": "file"
            }
        }
    },
])
def test_parse_observed_data(data):
    odata = stix2.parse(data)

    assert odata.type == 'observed-data'
    assert odata.id == OBSERVED_DATA_ID
    assert odata.created == dt.datetime(2016, 4, 6, 19, 58, 16, tzinfo=pytz.utc)
    assert odata.modified == dt.datetime(2016, 4, 6, 19, 58, 16, tzinfo=pytz.utc)
    assert odata.first_observed == dt.datetime(2015, 12, 21, 19, 0, 0, tzinfo=pytz.utc)
    assert odata.last_observed == dt.datetime(2015, 12, 21, 19, 0, 0, tzinfo=pytz.utc)
    assert odata.created_by_ref == "identity--f431f809-377b-45e0-aa1c-6a4751cae5ff"
    assert odata.objects["0"].type == "file"


@pytest.mark.parametrize("data", [
    """"0": {
        "type": "artifact",
        "mime_type": "image/jpeg",
        "payload_bin": "VBORw0KGgoAAAANSUhEUgAAADI=="
    }""",
    """"0": {
        "type": "artifact",
        "mime_type": "image/jpeg",
        "url": "https://upload.wikimedia.org/wikipedia/commons/b/b4/JPEG_example_JPG_RIP_100.jpg",
        "hashes": {
            "MD5": "6826f9a05da08134006557758bb3afbb"
        }
    }""",
])
def test_parse_artifact_valid(data):
    odata_str = re.compile('"objects".+\},', re.DOTALL).sub('"objects": { %s },' % data, EXPECTED)
    odata = stix2.parse(odata_str)
    assert odata.objects["0"].type == "artifact"


@pytest.mark.parametrize("data", [
    """"0": {
        "type": "artifact",
        "mime_type": "image/jpeg",
        "payload_bin": "abcVBORw0KGgoAAAANSUhEUgAAADI=="
    }""",
    """"0": {
        "type": "artifact",
        "mime_type": "image/jpeg",
        "url": "https://upload.wikimedia.org/wikipedia/commons/b/b4/JPEG_example_JPG_RIP_100.jpg",
        "hashes": {
            "MD5": "a"
        }
    }""",
])
def test_parse_artifact_invalid(data):
    odata_str = re.compile('"objects".+\},', re.DOTALL).sub('"objects": { %s },' % data, EXPECTED)
    with pytest.raises(ValueError):
        stix2.parse(odata_str)


@pytest.mark.parametrize("data", [
    """"0": {
        "type": "autonomous-system",
        "number": 15139,
        "name": "Slime Industries",
        "rir": "ARIN"
    }""",
])
def test_parse_autonomous_system_valid(data):
    odata_str = re.compile('"objects".+\},', re.DOTALL).sub('"objects": { %s },' % data, EXPECTED)
    odata = stix2.parse(odata_str)
    assert odata.objects["0"].type == "autonomous-system"
    assert odata.objects["0"].number == 15139
    assert odata.objects["0"].name == "Slime Industries"
    assert odata.objects["0"].rir == "ARIN"


@pytest.mark.parametrize("data", [
    """"1": {
        "type": "email-address",
        "value": "john@example.com",
        "display_name": "John Doe",
        "belongs_to_ref": "0"
    }""",
])
def test_parse_email_address(data):
    odata_str = re.compile('\}.+\},', re.DOTALL).sub('}, %s},' % data, EXPECTED)
    odata = stix2.parse(odata_str)
    assert odata.objects["1"].type == "email-address"

    odata_str = re.compile('"belongs_to_ref": "0"', re.DOTALL).sub('"belongs_to_ref": "3"', odata_str)
    with pytest.raises(InvalidValueError):
        stix2.parse(odata_str)


<<<<<<< HEAD
@pytest.mark.parametrize("data", [
    """
    {
        "type": "email-message",
        "is_multipart": true,
        "content_type": "multipart/mixed",
        "date": "2016-06-19T14:20:40.000Z",
        "from_ref": "1",
        "to_refs": [
          "2"
        ],
        "cc_refs": [
          "3"
        ],
        "subject": "Check out this picture of a cat!",
        "additional_header_fields": {
          "Content-Disposition": "inline",
          "X-Mailer": "Mutt/1.5.23",
          "X-Originating-IP": "198.51.100.3"
        },
        "body_multipart": [
          {
            "content_type": "text/plain; charset=utf-8",
            "content_disposition": "inline",
            "body": "Cats are funny!"
          },
          {
            "content_type": "image/png",
            "content_disposition": "attachment; filename=\\"tabby.png\\"",
            "body_raw_ref": "4"
          },
          {
            "content_type": "application/zip",
            "content_disposition": "attachment; filename=\\"tabby_pics.zip\\"",
            "body_raw_ref": "5"
          }
        ]
    }
    """
])
def test_parse_email_message(data):
    odata = stix2.parse_observable(data, [str(i) for i in range(1, 6)])
    assert odata.type == "email-message"
    assert odata.body_multipart[0].content_disposition == "inline"


# TODO: Add other examples
=======
#  creating cyber observables directly

def test_directory_example():
    dir = stix2.Directory(_valid_refs=["1"],
                          path='/usr/lib',
                          created="2015-12-21T19:00:00Z",
                          modified="2015-12-24T19:00:00Z",
                          accessed="2015-12-21T20:00:00Z",
                          contains_refs=["1"])

    assert dir.path == '/usr/lib'
    assert dir.created == dt.datetime(2015, 12, 21, 19, 0, 0, tzinfo=pytz.utc)
    assert dir.modified == dt.datetime(2015, 12, 24, 19, 0, 0, tzinfo=pytz.utc)
    assert dir.accessed == dt.datetime(2015, 12, 21, 20, 0, 0, tzinfo=pytz.utc)
    assert dir.contains_refs == ["1"]


def test_directory_example_ref_error():
    with pytest.raises(stix2.exceptions.InvalidObjRefError) as excinfo:
        stix2.Directory(_valid_refs=[],
                        path='/usr/lib',
                        created="2015-12-21T19:00:00Z",
                        modified="2015-12-24T19:00:00Z",
                        accessed="2015-12-21T20:00:00Z",
                        contains_refs=["1"])

    assert excinfo.value.cls == stix2.Directory
    assert excinfo.value.prop_name == "contains_refs"


def test_domain_name_example():
    dn = stix2.DomainName(_valid_refs=["1"],
                          value="example.com",
                          resolves_to_refs=["1"])

    assert dn.value == "example.com"
    assert dn.resolves_to_refs == ["1"]


def test_file_example():
    f = stix2.File(name="qwerty.dll",
                   hashes={
                    "SHA-256": "ceafbfd424be2ca4a5f0402cae090dda2fb0526cf521b60b60077c0f622b285a"},
                   size=100,
                   magic_number_hex="1C",
                   mime_type="application/msword",
                   created="2016-12-21T19:00:00Z",
                   modified="2016-12-24T19:00:00Z",
                   accessed="2016-12-21T20:00:00Z",
                   is_encrypted=True,
                   encyption_algorithm="AES128-CBC",
                   decryption_key="fred"
                   )

    assert f.name == "qwerty.dll"
    assert f.size == 100
    assert f.magic_number_hex == "1C"
    assert f.hashes["SHA-256"] == "ceafbfd424be2ca4a5f0402cae090dda2fb0526cf521b60b60077c0f622b285a"
    assert f.mime_type == "application/msword"
    assert f.created == dt.datetime(2016, 12, 21, 19, 0, 0, tzinfo=pytz.utc)
    assert f.modified == dt.datetime(2016, 12, 24, 19, 0, 0, tzinfo=pytz.utc)
    assert f.accessed == dt.datetime(2016, 12, 21, 20, 0, 0, tzinfo=pytz.utc)
    assert f.is_encrypted
    assert f.encyption_algorithm == "AES128-CBC"
    assert f.decryption_key == "fred"   # does the key have a format we can test for?


# def test_file_example_encyption_error():
#     f = stix2.File(name="qwerty.dll",
#                    is_encrypted=False,
#                    encyption_algorithm="AES128-CBC"
#                    )
#
#     assert f.name == "qwerty.dll"
#     assert f.is_encrypted == False
#     assert f.encyption_algorithm == "AES128-CBC"


def test_ip4_address_example():
    ip4 = stix2.IPv4Address(_valid_refs=["1", "4", "5"],
                            value="198.51.100.3",
                            resolves_to_refs=["4", "5"])

    assert ip4.value == "198.51.100.3"
    assert ip4.resolves_to_refs == ["4", "5"]


def test_ip4_address_example_cidr():
    ip4 = stix2.IPv4Address(value="198.51.100.0/24")

    assert ip4.value == "198.51.100.0/24"


def test_ip6_address_example():
    ip6 = stix2.IPv6Address(value="2001:0db8:85a3:0000:0000:8a2e:0370:7334")

    assert ip6.value == "2001:0db8:85a3:0000:0000:8a2e:0370:7334"


def test_mac_address_example():
    ip6 = stix2.MACAddress(value="d2:fb:49:24:37:18")

    assert ip6.value == "d2:fb:49:24:37:18"


def test_mutex_example():
    m = stix2.Mutex(name="barney")

    assert m.name == "barney"


def test_software_example():
    s = stix2.Software(name="Word",
                       cpe="cpe:2.3:a:microsoft:word:2000:*:*:*:*:*:*:*",
                       version="2002",
                       vendor="Microsoft")

    assert s.name == "Word"
    assert s.cpe == "cpe:2.3:a:microsoft:word:2000:*:*:*:*:*:*:*"
    assert s.version == "2002"
    assert s.vendor == "Microsoft"
>>>>>>> 28d9304e
<|MERGE_RESOLUTION|>--- conflicted
+++ resolved
@@ -230,7 +230,6 @@
         stix2.parse(odata_str)
 
 
-<<<<<<< HEAD
 @pytest.mark.parametrize("data", [
     """
     {
@@ -277,8 +276,6 @@
     assert odata.body_multipart[0].content_disposition == "inline"
 
 
-# TODO: Add other examples
-=======
 #  creating cyber observables directly
 
 def test_directory_example():
@@ -399,5 +396,4 @@
     assert s.name == "Word"
     assert s.cpe == "cpe:2.3:a:microsoft:word:2000:*:*:*:*:*:*:*"
     assert s.version == "2002"
-    assert s.vendor == "Microsoft"
->>>>>>> 28d9304e
+    assert s.vendor == "Microsoft"