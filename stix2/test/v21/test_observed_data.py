--- conflicted
+++ resolved
@@ -1195,15 +1195,10 @@
 
 
 def test_process_example_extensions_empty():
-<<<<<<< HEAD
-    with pytest.raises(stix2.exceptions.InvalidValueError) as excinfo:
-        stix2.v21.Process(extensions={})
-=======
     proc = stix2.v21.Process(
         pid=314,
         extensions={},
     )
->>>>>>> a6fa3ff1
 
     assert '{}' in str(proc)
 
