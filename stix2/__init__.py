--- conflicted
+++ resolved
@@ -3,14 +3,10 @@
 # flake8: noqa
 
 from .bundle import Bundle
-<<<<<<< HEAD
-from .observables import Artifact, AutonomousSystem, EmailAddress, \
-    EmailMessage, File
-=======
-from .observables import Artifact, AutonomousSystem, Directory, DomainName, EmailAddress, File, IPv4Address, \
-    IPv6Address, MACAddress, Mutex, NetworkTraffic, Process, Software, URL, UserAccount, WindowsRegistryKey, \
+from .observables import Artifact, AutonomousSystem, Directory, DomainName, \
+    EmailAddress, EmailMessage, File, IPv4Address, IPv6Address, MACAddress, \
+    Mutex, NetworkTraffic, Process, Software, URL, UserAccount, WindowsRegistryKey, \
     X509Certificate
->>>>>>> 28d9304e
 from .other import ExternalReference, KillChainPhase, MarkingDefinition, \
     GranularMarking, StatementMarking, TLPMarking
 from .sdo import AttackPattern, Campaign, CourseOfAction, Identity, Indicator, \
